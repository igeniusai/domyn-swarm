# Copyright 2025 iGenius S.p.A
#
# Licensed under the Apache License, Version 2.0 (the "License");
# you may not use this file except in compliance with the License.
# You may obtain a copy of the License at
#
#     http://www.apache.org/licenses/LICENSE-2.0
#
# Unless required by applicable law or agreed to in writing, software
# distributed under the License is distributed on an "AS IS" BASIS,
# WITHOUT WARRANTIES OR CONDITIONS OF ANY KIND, either express or implied.
# See the License for the specific language governing permissions and
# limitations under the License.

import importlib
import sys
from types import SimpleNamespace

import pytest
from typer.testing import CliRunner

import domyn_swarm.cli.main as main
from domyn_swarm.cli.main import app
from domyn_swarm.exceptions import JobNotFoundError

CLI_MODPATH = "domyn_swarm.cli.main"

runner = CliRunner()


class _DummySwarm:
    def __init__(self, name: str = "dummy-swarm", status_phase: str = "RUNNING"):
        self.calls = []
        self.deleted_name = None
        self.down_called = False
        self.name = name
        self.status_phase = status_phase

    def down(self):
        self.down_called = True
        self.calls.append("down")
        self._delete_record()

    def _delete_record(self):
        self.calls.append("delete_record")
        self.deleted_name = self.name

    def status(self):
        return SimpleNamespace(phase=self.status_phase)


class _DummyCfg:
    def __init__(self, name: str):
        self.name = name


class _FakeStateManager:
    # will be set by tests
    _swarm_instance = _DummySwarm()

    @classmethod
    def load(cls, *, deployment_name: str):
        cls._swarm_instance.calls.append(("load", deployment_name))
        return cls._swarm_instance


def test_cli_version(monkeypatch, disable_autoupgrade):
    monkeypatch.setattr("domyn_swarm.cli.main.get_version", lambda: "1.2.3")

    result = runner.invoke(app, ["version"])
    assert result.exit_code == 0
    assert "domyn-swarm CLI Version: " in result.stdout
    assert "1.2.3" in result.stdout


def test_cli_version_short(monkeypatch, disable_autoupgrade):
    monkeypatch.setattr("domyn_swarm.cli.main.get_version", lambda: "1.2.3")

    result = runner.invoke(app, ["version", "--short"])
    assert result.exit_code == 0
    assert result.stdout.strip() == "1.2.3"


def test_cli_up_requires_config(tmp_path, mocker, disable_autoupgrade):
    # Arrange
    config = tmp_path / "config.yaml"
    config.write_text("fake_yaml: true")

    class DummyCfg:
        replicas = 1

    from domyn_swarm.cli import main

    # Patch the loader to return a single known instance
    cfg_instance = DummyCfg()
    load_mock = mocker.patch.object(main, "_load_swarm_config", return_value=cfg_instance)

    # Patch DomynLLMSwarm as a context manager
    fake_swarm = mocker.MagicMock()
    fake_swarm.__enter__.return_value = fake_swarm
    fake_swarm.__exit__.return_value = None
    swarm_cls = mocker.patch.object(main, "DomynLLMSwarm", return_value=fake_swarm)

    runner = CliRunner()

    # Act
    result = runner.invoke(main.app, ["up", "-c", str(config)])

    # Assert
    assert result.exit_code == 0, result.output

    load_mock.assert_called_once()
    # Default replicas should be None when not passed
    assert load_mock.call_args.kwargs.get("replicas") is None

    swarm_cls.assert_called_once()
    # Either check type:
    assert isinstance(swarm_cls.call_args.kwargs["cfg"], DummyCfg)
    # Or check identity with the exact object returned by the loader:
    assert swarm_cls.call_args.kwargs["cfg"] is cfg_instance

    # Context manager was used
    assert fake_swarm.__enter__.called
    assert fake_swarm.__exit__.called


@pytest.mark.parametrize("replicas", [1, 3, 8])
def test_cli_up_passes_replicas_override(
    tmp_path, mocker, replicas, disable_autoupgrade
):
    config = tmp_path / "config.yaml"
    config.write_text("fake_yaml: true")

    class DummyCfg:
        pass

    from domyn_swarm.cli import main

    load_mock = mocker.patch.object(main, "_load_swarm_config", return_value=DummyCfg())
    fake_swarm = mocker.MagicMock()
    fake_swarm.__enter__.return_value = fake_swarm
    fake_swarm.__exit__.return_value = None
    mocker.patch.object(main, "DomynLLMSwarm", return_value=fake_swarm)

    runner = CliRunner()
    result = runner.invoke(main.app, ["up", "-c", str(config), "-r", str(replicas)])

    assert result.exit_code == 0, result.output
    assert load_mock.call_args.kwargs.get("replicas") == replicas


def test_up_prints_only_name(monkeypatch, disable_autoupgrade):
    class DummySwarm:
        name = "swarm-abc123"

        def __enter__(self):
            return self

        def __exit__(self, *a):
            return False

    runner = CliRunner()
    monkeypatch.setattr(main, "_load_swarm_config", lambda *a, **k: object())
    monkeypatch.setattr(main, "DomynLLMSwarm", lambda cfg: DummySwarm())

    result = runner.invoke(main.app, ["up", "-c", "-"], input="{}")
    assert result.exit_code == 0
    assert result.output.strip() == "swarm-abc123"


def _reload_cli_with_fake_state_manager(mocker):
    # Ensure fresh import each test so our monkeypatch lands cleanly
    sys.modules.pop(CLI_MODPATH, None)
    cli_module = importlib.import_module(CLI_MODPATH)
    # Patch the symbol as referenced by the CLI module
    mocker.patch.object(cli_module, "SwarmStateManager", _FakeStateManager)
    return cli_module


def test_down_happy_path_invokes_swarm_and_deletes(mocker, disable_autoupgrade):
    cli_module = _reload_cli_with_fake_state_manager(mocker)
    app = cli_module.app

    # fresh dummy swarm per test
    name = "my-swarm"
    _FakeStateManager._swarm_instance = _DummySwarm(name=name)

    result = runner.invoke(app, ["down", name, "--yes"])

    assert result.exit_code == 0, result.output
    # Success message printed
    assert "✅ Swarm my-swarm shutdown request sent." in result.output

    swarm = _FakeStateManager._swarm_instance
    # Ensure load was called with the right name
    assert ("load", name) in swarm.calls
    # Ensure down and delete_record were called
    assert "down" in swarm.calls
    assert "delete_record" in swarm.calls
    # Ensure delete_record got the same name
    assert swarm.deleted_name == name


def test_down_bubbles_up_load_errors(mocker, disable_autoupgrade):
    cli_module = _reload_cli_with_fake_state_manager(mocker)
    app = cli_module.app

    # Make load raise to simulate missing/invalid state
    def boom(**kwargs):
        raise JobNotFoundError("no such swarm")

    mocker.patch.object(cli_module, "SwarmStateManager", autospec=True)
    cli_module.SwarmStateManager.load.side_effect = boom  # type: ignore[attr-defined]

    with pytest.raises(JobNotFoundError):
        result = runner.invoke(app, ["down", "missing-swarm"], catch_exceptions=False)
        assert result.exit_code != 0


def test_down_order_calls_down_before_delete_record(mocker, disable_autoupgrade):
    cli_module = _reload_cli_with_fake_state_manager(mocker)
    app = cli_module.app

    # instrument the dummy to record strict order
    class OrderedSwarm(_DummySwarm):
        def down(self):
            super().down()

    _FakeStateManager._swarm_instance = OrderedSwarm()

    result = runner.invoke(app, ["down", "swarm-x", "--yes"])
    assert result.exit_code == 0, result.output

    calls = _FakeStateManager._swarm_instance.calls
    # First a load tuple, then 'down', then 'delete_record'
    # We only assert relative order of down vs delete_record
    assert "down" in calls
    assert "delete_record" in calls
    assert calls.index("down") < calls.index("delete_record")


def test_down_by_name_running_user_declines_aborts(mocker, disable_autoupgrade):
    """When RUNNING and user declines confirm, we abort and do NOT call down()."""
    # Patch state manager load to return a running stub
    stub = _DummySwarm(status_phase="RUNNING", name="s1")
    mocker.patch.object(main, "SwarmStateManager", autospec=True)
    main.SwarmStateManager.load.return_value = stub  # type: ignore[attr-defined]

    runner = CliRunner()
    # Invoke via CLI to go through prompt inside down_by_name
    result = runner.invoke(main.app, ["down", "s1"], input="n\n")

    # Typer.Exit() without code -> exit_code == 0
    assert result.exit_code == 0
    assert "Aborting shutdown." in result.output
    assert not stub.down_called


def test_down_by_name_running_user_confirms_executes(mocker, disable_autoupgrade):
    """When RUNNING and user confirms, down() is called and success message printed."""
    stub = _DummySwarm(status_phase="RUNNING", name="s1")
    mocker.patch.object(main, "SwarmStateManager", autospec=True)
    main.SwarmStateManager.load.return_value = stub  # type: ignore[attr-defined]

    runner = CliRunner()
    result = runner.invoke(main.app, ["down", "s1"], input="y\n")

    assert result.exit_code == 0, result.output
    assert "✅ Swarm s1 shutdown request sent." in result.output
    assert stub.down_called


def test_down_with_config_no_matches_prints_message_and_exits0(
    tmp_path, mocker, disable_autoupgrade
):
    cfg_path = tmp_path / "cfg.yaml"
    cfg_path.write_text("name: base")

    mocker.patch.object(main, "_load_swarm_config", return_value=_DummyCfg("base"))
    mocker.patch.object(main, "SwarmStateManager", autospec=True)
    main.SwarmStateManager.list_by_base_name.return_value = []  # type: ignore[attr-defined]

    runner = CliRunner()
    result = runner.invoke(main.app, ["down", "-c", str(cfg_path)])

    assert result.exit_code == 0
    assert "No swarms found for base name 'base'." in result.output


<<<<<<< HEAD
def test_down_with_config_single_match_yes_skips_prompt_and_calls_down(
    tmp_path, mocker, disable_autoupgrade
):
=======
def test_down_with_config_single_match_yes_skips_prompt_and_calls_down(tmp_path, mocker):
>>>>>>> 90b8094c
    cfg_path = tmp_path / "cfg.yaml"
    cfg_path.write_text("name: base")

    mocker.patch.object(main, "_load_swarm_config", return_value=_DummyCfg("base"))
    mocker.patch.object(main, "SwarmStateManager", autospec=True)
    main.SwarmStateManager.list_by_base_name.return_value = ["base-abc"]  # type: ignore[attr-defined]

    # Spy on down_by_name to ensure call (and that --yes is honored)
    called = {}

    def _spy_down_by_name(name: str, yes: bool):
        called["name"] = name
        called["yes"] = yes

    mocker.patch.object(main, "down_by_name", side_effect=_spy_down_by_name)

    runner = CliRunner()
    result = runner.invoke(main.app, ["down", "-c", str(cfg_path), "--yes"])

    assert result.exit_code == 0, result.output
    assert "Found 1 match: base-abc" in result.output
    assert called == {"name": "base-abc", "yes": True}


def test_down_with_config_single_match_user_declines_aborts(
    tmp_path, mocker, disable_autoupgrade
):
    cfg_path = tmp_path / "cfg.yaml"
    cfg_path.write_text("name: base")

    mocker.patch.object(main, "_load_swarm_config", return_value=_DummyCfg("base"))
    mocker.patch.object(main, "SwarmStateManager", autospec=True)
    main.SwarmStateManager.list_by_base_name.return_value = ["base-abc"]  # type: ignore[attr-defined]

    # Make sure we do not call down_by_name on decline
    mocker.patch.object(main, "down_by_name")

    runner = CliRunner()
    # decline confirmation
    result = runner.invoke(main.app, ["down", "-c", str(cfg_path)], input="n\n")

    # Typer.Abort() -> non-zero
    assert result.exit_code != 0
    main.down_by_name.assert_not_called()


def test_down_with_config_all_prompts_then_calls_all(
    tmp_path, mocker, disable_autoupgrade
):
    cfg_path = tmp_path / "cfg.yaml"
    cfg_path.write_text("name: base")

    mocker.patch.object(main, "_load_swarm_config", return_value=_DummyCfg("base"))
    mocker.patch.object(main, "SwarmStateManager", autospec=True)
    main.SwarmStateManager.list_by_base_name.return_value = ["a1", "a2"]  # type: ignore[attr-defined]

    mocker.patch.object(main, "down_by_name")

    runner = CliRunner()
    result = runner.invoke(main.app, ["down", "-c", str(cfg_path), "--all"], input="y\n")

    assert result.exit_code == 0, result.output
    # Called for both with yes=True
    main.down_by_name.assert_any_call(name="a1", yes=True)
    main.down_by_name.assert_any_call(name="a2", yes=True)
    assert main.down_by_name.call_count == 2


def test_down_with_config_all_decline_aborts(tmp_path, mocker, disable_autoupgrade):
    cfg_path = tmp_path / "cfg.yaml"
    cfg_path.write_text("name: base")

    mocker.patch.object(main, "_load_swarm_config", return_value=_DummyCfg("base"))
    mocker.patch.object(main, "SwarmStateManager", autospec=True)
    main.SwarmStateManager.list_by_base_name.return_value = ["a1", "a2"]  # type: ignore[attr-defined]

    mocker.patch.object(main, "down_by_name")

    runner = CliRunner()
    result = runner.invoke(main.app, ["down", "-c", str(cfg_path), "--all"], input="n\n")

    assert result.exit_code != 0
    main.down_by_name.assert_not_called()


def test_down_with_config_select_picks_one_and_confirms(
    tmp_path, mocker, disable_autoupgrade
):
    cfg_path = tmp_path / "cfg.yaml"
    cfg_path.write_text("name: base")

    mocker.patch.object(main, "_load_swarm_config", return_value=_DummyCfg("base"))
    mocker.patch.object(main, "SwarmStateManager", autospec=True)
    main.SwarmStateManager.list_by_base_name.return_value = ["a1", "a2", "a3"]  # type: ignore[attr-defined]
    mocker.patch.object(main, "_pick_one", return_value="a2")
    mocker.patch.object(main, "down_by_name")

    runner = CliRunner()
    result = runner.invoke(main.app, ["down", "-c", str(cfg_path), "--select"], input="y\n")

    assert result.exit_code == 0, result.output
    main.down_by_name.assert_called_once_with(name="a2", yes=True)


# ---------- Fallback (no name, no config) ----------


def test_down_fallback_to_last_swarm_success(mocker, disable_autoupgrade):
    mocker.patch.object(main, "SwarmStateManager", autospec=True)
    main.SwarmStateManager.get_last_swarm_name.return_value = "last-one"  # type: ignore[attr-defined]

    mocker.patch.object(main, "down_by_name")

    runner = CliRunner()
    result = runner.invoke(main.app, ["down"])

    assert result.exit_code == 0, result.output
    main.down_by_name.assert_called_once_with(name="last-one", yes=False)


def test_down_fallback_to_last_swarm_missing_exits_1(mocker, disable_autoupgrade):
    mocker.patch.object(main, "SwarmStateManager", autospec=True)
    main.SwarmStateManager.get_last_swarm_name.return_value = None  # type: ignore[attr-defined]

    runner = CliRunner()
    result = runner.invoke(main.app, ["down"])

    assert result.exit_code == 1
    assert "No swarms found to shut down." in result.output<|MERGE_RESOLUTION|>--- conflicted
+++ resolved
@@ -125,9 +125,7 @@
 
 
 @pytest.mark.parametrize("replicas", [1, 3, 8])
-def test_cli_up_passes_replicas_override(
-    tmp_path, mocker, replicas, disable_autoupgrade
-):
+def test_cli_up_passes_replicas_override(tmp_path, mocker, replicas, disable_autoupgrade):
     config = tmp_path / "config.yaml"
     config.write_text("fake_yaml: true")
 
@@ -287,13 +285,9 @@
     assert "No swarms found for base name 'base'." in result.output
 
 
-<<<<<<< HEAD
 def test_down_with_config_single_match_yes_skips_prompt_and_calls_down(
     tmp_path, mocker, disable_autoupgrade
 ):
-=======
-def test_down_with_config_single_match_yes_skips_prompt_and_calls_down(tmp_path, mocker):
->>>>>>> 90b8094c
     cfg_path = tmp_path / "cfg.yaml"
     cfg_path.write_text("name: base")
 
@@ -318,9 +312,7 @@
     assert called == {"name": "base-abc", "yes": True}
 
 
-def test_down_with_config_single_match_user_declines_aborts(
-    tmp_path, mocker, disable_autoupgrade
-):
+def test_down_with_config_single_match_user_declines_aborts(tmp_path, mocker, disable_autoupgrade):
     cfg_path = tmp_path / "cfg.yaml"
     cfg_path.write_text("name: base")
 
@@ -340,9 +332,7 @@
     main.down_by_name.assert_not_called()
 
 
-def test_down_with_config_all_prompts_then_calls_all(
-    tmp_path, mocker, disable_autoupgrade
-):
+def test_down_with_config_all_prompts_then_calls_all(tmp_path, mocker, disable_autoupgrade):
     cfg_path = tmp_path / "cfg.yaml"
     cfg_path.write_text("name: base")
 
@@ -379,9 +369,7 @@
     main.down_by_name.assert_not_called()
 
 
-def test_down_with_config_select_picks_one_and_confirms(
-    tmp_path, mocker, disable_autoupgrade
-):
+def test_down_with_config_select_picks_one_and_confirms(tmp_path, mocker, disable_autoupgrade):
     cfg_path = tmp_path / "cfg.yaml"
     cfg_path.write_text("name: base")
 
