--- conflicted
+++ resolved
@@ -24,45 +24,55 @@
 
     # --- General -------------------------------------------------------------
     log_level: str = "INFO"
-    home: Path = Field(default=Path("~/.domyn_swarm").expanduser())
+    home: Path = Field(
+        default=Path("~/.domyn_swarm").expanduser(),
+        description="Path to domyn-swarm home directory",
+    )
     # Path to YAML with overridable defaults (used by your defaults loader)
     defaults_file: Optional[Path] = Field(
         default_factory=lambda data: data["home"] / "defaults.yaml",
         alias="DOMYN_SWARM_DEFAULTS",
+        description="Path to YAML with overridable defaults (used by your defaults loader)",
     )
 
     # --- Secrets / tokens ----------------------------------------------------
-<<<<<<< HEAD
     api_token: Optional[SecretStr] = Field(
         default=None,
-        alias="API_TOKEN",
         description="API token for authenticating with the domyn-swarm vllm server",
-=======
-    api_token: Optional[SecretStr] = Field(default=None)  # DOMYN_SWARM_API_TOKEN
+    )  # DOMYN_SWARM_API_TOKEN
     vllm_api_key: Optional[SecretStr] = Field(
-        default_factory=lambda data: data.get("api_token"), alias="VLLM_API_KEY"
+        default_factory=lambda data: data.get("api_token"),
+        alias="VLLM_API_KEY",
+        description="Alternative env var for API token, used by vLLM",
     )
     singularityenv_vllm_api_key: Optional[SecretStr] = Field(
         default_factory=lambda data: data.get("vllm_api_key"),
         alias="SINGULARITYENV_VLLM_API_KEY",
->>>>>>> beded70a
+        description="Alternative env var for API token, used inside Singularity containers",
     )
 
     # --- Slurm ---------------------------------------------------------------
-    mail_user: Optional[str] = None  # DOMYN_SWARM_MAIL_USER
+    mail_user: Optional[str] = Field(
+        description="Email address for Slurm job notifications (if enabled)",
+        default=None,
+    )  # DOMYN_SWARM_MAIL_USER
 
     # --- Lepton --------------------------------------------------------------
     lepton_api_token: Optional[SecretStr] = Field(
-        default=None, alias="LEPTONAI_API_TOKEN"
+        default=None,
+        alias="LEPTONAI_API_TOKEN",
+        description="API token for authenticating with Lepton AI",
     )
     lepton_workspace_id: Optional[str] = Field(
-        default=None, alias="LEPTON_WORKSPACE_ID"
+        default=None,
+        alias="LEPTON_WORKSPACE_ID",
+        description="Workspace ID for Lepton AI",
     )
 
     # --- AzureML (placeholders) ---------------------------------------------
-    azure_subscription_id: Optional[str] = None
-    azure_resource_group: Optional[str] = None
-    azure_workspace_name: Optional[str] = None
+    # azure_subscription_id: Optional[str] = None
+    # azure_resource_group: Optional[str] = None
+    # azure_workspace_name: Optional[str] = None
 
 
 @lru_cache(maxsize=1)
