--- conflicted
+++ resolved
@@ -5,6 +5,7 @@
 import typer
 
 from domyn_swarm import DomynLLMSwarm, utils
+from domyn_swarm.config.settings import get_settings
 from domyn_swarm.config.swarm import _load_swarm_config
 from domyn_swarm.core.swarm import _load_job
 from domyn_swarm.helpers.logger import setup_logger
@@ -12,6 +13,8 @@
 logger = setup_logger("domyn_swarm.cli", level=logging.INFO)
 
 submit_app = typer.Typer(help="Submit a workload to a Domyn-Swarm allocation.")
+
+settings = get_settings()
 
 
 @submit_app.command("script")
@@ -70,11 +73,9 @@
     config: Optional[typer.FileText] = typer.Option(
         None, "-c", "--config", exists=True, help="YAML that starts a fresh swarm"
     ),
-    jobid: int | None = typer.Option(None, "--jobid", exists=True, help="Job ID."),
-    home_directory: Path = typer.Option(
-        Path("./.domyn_swarm"),
-        "--home-directory",
-        help="Home directory if different from ./.domyn_swarm",
+    jobid: Optional[int] = typer.Option(
+        None,
+        "--jobid",
     ),
     checkpoint_dir: Path = typer.Option(
         ".checkpoints/",
@@ -169,7 +170,6 @@
             abort = typer.confirm(
                 "KeyboardInterrupt detected. Do you want to cancel the swarm allocation?"
             )
-<<<<<<< HEAD
             if abort:
                 try:
                     swarm_ctx.cleanup()
@@ -179,15 +179,11 @@
                 raise typer.Abort()
             else:
                 typer.echo("Continuing to wait for job to complete …")
-    elif state is None:
-        raise RuntimeError("State is null.")
-=======
     elif jobid is None:
         raise RuntimeError("Job ID is null.")
->>>>>>> d0e42973
 
     else:
-        swarm = DomynLLMSwarm.from_state(jobid, home_directory)
+        swarm = DomynLLMSwarm.from_state(jobid, settings.home_dir)
         job = _load_job(
             job_class,
             job_kwargs,
