--- conflicted
+++ resolved
@@ -71,7 +71,7 @@
     if ctx.invoked_subcommand == "db":
         return
 
-    # Safe to call for everything else; it’s idempotent and guarded.
+    # Safe to call for everything else; it's idempotent and guarded.
     ensure_db_up_to_date(noisy=True)
 
 
@@ -162,9 +162,6 @@
 
 
 def down_by_name(name: str, yes: bool) -> None:
-<<<<<<< HEAD
-    """Helper to shut down a swarm by name, with optional confirmation."""
-=======
     """
     Shut down a swarm by its name, with optional confirmation.
     This function loads a swarm by name and shuts it down. If the swarm is currently
@@ -183,7 +180,6 @@
         >>> down_by_name("my-swarm", yes=True)
         # Will shut down without confirmation
     """
->>>>>>> 90b8094c
     swarm = SwarmStateManager.load(deployment_name=name)
     serving_status = swarm.status()
     if serving_status.phase == "RUNNING" and not yes:
