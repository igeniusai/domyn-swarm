import logging
<<<<<<< HEAD
from importlib import metadata
=======
from pathlib import Path
>>>>>>> 9faab4f1
from typing import Optional

import typer
from rich.console import Console
from rich.panel import Panel
from rich.table import Table
from typing_extensions import Annotated

from domyn_swarm.utils.version import get_version

from ..cli.init import init_app
from ..cli.pool import pool_app
from ..cli.submit import submit_app
from ..config.swarm import _load_swarm_config
from ..core.state import SwarmStateManager
from ..core.swarm import (
    _start_swarm,
)
from ..helpers.logger import setup_logger
from ..helpers.reverse_proxy import is_endpoint_healthy
from ..helpers.slurm import get_job_status

app = typer.Typer(name="domyn-swarm CLI", no_args_is_help=True)

app.add_typer(
    submit_app, name="submit", help="Submit a workload to a Domyn-Swarm allocation."
)
app.add_typer(
    pool_app,
    name="pool",
    help="Submit a pool of swarm allocations from a YAML config.",
)
app.add_typer(
    init_app,
    name="init",
    help="Initialize a new Domyn-Swarm configuration.",
)
console = Console()
logger = setup_logger("domyn_swarm.cli", level=logging.INFO, console=console)


@app.command("version", short_help="Show the version of the domyn-swarm CLI")
def version(short: bool = False):
    v = get_version()
    print(v if short else f"domyn-swarm CLI Version: {v}")
    raise typer.Exit()


@app.command("up", short_help="Launch a swarm allocation with a configuration")
def launch_up(
    config: Annotated[
        typer.FileText,
        typer.Option(
            ..., "-c", "--config", help="Path to YAML config for LLMSwarmConfig"
        ),
    ],
    reverse_proxy: Annotated[
        bool,
        typer.Option(
            "--reverse-proxy/--no-reverse-proxy",
            help="Enable reverse proxy for the swarm allocation",
        ),
    ] = False,
    replicas: Annotated[
        Optional[int],
        typer.Option(
            "--replicas",
            "-r",
            help="Number of replicas for the swarm allocation. Defaults to 1.",
        ),
    ] = None,
    platform: Annotated[
        str,
        typer.Option(
            "--platform",
            "-p",
            help="Platform to use for the swarm allocation. E.g., 'slurm', 'lepton'. Defaults to 'slurm'.",
        ),
    ] = "slurm",
):
    cfg = _load_swarm_config(config, replicas=replicas, platform=platform)
    _start_swarm(cfg, reverse_proxy=reverse_proxy)


@app.command(
    "status",
    short_help="Check the status of the swarm allocation given its state file",
)
def check_status(
    name: Annotated[
        str,
        typer.Option(
            "--name",
            "-n",
            help="Name of the swarm allocation to check status for. If not provided, checks all allocations.",
        ),
    ],
) -> None:
    """
    Check the status of the swarm allocation.

    This command will read the DB and print the status of the swarm allocation.
    If a name is provided, it will check the status of that specific allocation.
    """
    swarm = SwarmStateManager.load(deployment_name=name)
    if swarm.serving_handle is None:
        raise ValueError("Swarm does not have a serving handle.")

    load_balancer_jobid = swarm.serving_handle.meta.get("lb_jobid")
    array_jobid = swarm.serving_handle.meta.get("jobid")
    endpoint = swarm.endpoint
    replicas = swarm.cfg.replicas

    job_home = swarm.cfg.home_directory / "swarms" / str(array_jobid)
    how_many_vllm_endpoints = sum(1 for _ in job_home.glob("*.head"))

    vllm_endpoints = [
        f"http://{f.open().read().strip()}" for f in job_home.glob("*.head")
    ]
    vllm_status = [
        "HEALTHY" if is_endpoint_healthy(f"{ep}/v1/models") else "UNHEALTHY"
        for ep in vllm_endpoints
    ]
    vllm_endpoints_status = [
        f"{ep} ({status})" for ep, status in zip(vllm_endpoints, vllm_status)
    ]

    lb_status = (
        "HEALTHY" if is_endpoint_healthy(f"{endpoint}/v1/models") else "UNHEALTHY"
    )

    if load_balancer_jobid is None:
        raise RuntimeError("Job ID is null.")

    if array_jobid is None:
        raise RuntimeError("Job ID array is null.")

    lb_job_status = get_job_status(load_balancer_jobid)
    array_job_status = get_job_status(array_jobid)

    lb_table = Table.grid(padding=1)
    lb_table.add_row("Job ID:", str(load_balancer_jobid))
    lb_table.add_row("Status:", f"{lb_status} ({lb_job_status})")
    lb_table.add_row("Endpoint:", endpoint or "N/A")

    vllm_table = Table.grid(padding=1)
    vllm_table.add_row("Array Job ID:", str(array_jobid))
    vllm_table.add_row("Status:", array_job_status)
    vllm_table.add_row("Replicas:", f"{how_many_vllm_endpoints}/{str(replicas)}")
    vllm_table.add_row("Endpoints:", "\n".join(vllm_endpoints_status) or "N/A")

    console.print(Panel(lb_table, title="[bold cyan]Load Balancer", expand=False))
    console.print(Panel(vllm_table, title="[bold magenta]vLLM Workers", expand=False))


@app.command("down", short_help="Shut down a swarm allocation")
def down(
    name: str = typer.Argument(..., exists=True, help="Swarm name."),
):
    swarm = SwarmStateManager.load(deployment_name=name)
    swarm.down()
    typer.echo("✅ Swarm shutdown request sent.")
    swarm.delete_record(deployment_name=name)


if __name__ == "__main__":
    app()<|MERGE_RESOLUTION|>--- conflicted
+++ resolved
@@ -1,9 +1,6 @@
 import logging
-<<<<<<< HEAD
 from importlib import metadata
-=======
 from pathlib import Path
->>>>>>> 9faab4f1
 from typing import Optional
 
 import typer
