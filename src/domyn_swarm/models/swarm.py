<<<<<<< HEAD
import math
import os
from typing import Any, Optional
=======
import io
import os
>>>>>>> 9a16887b

import yaml
from pydantic import (
    BaseModel,
    Field,
    ValidationInfo,
    field_validator,
    model_validator,
)
from rich import print as rprint

from domyn_swarm import utils
from domyn_swarm.helpers.io import is_folder, path_exists, to_path
from domyn_swarm.models.driver import DriverConfig


class DomynLLMSwarmConfig(BaseModel):
    hf_home: utils.EnvPath = utils.EnvPath("/leonardo_work/iGen_train/shared_hf_cache/")

    # model / revision --------------------------------------------------------
    model: str
    revision: str | None = None

    # resources ---------------------------------------------------------------
    replicas: int = 1  # number of cluster replicas (vLLM servers)
    gpus_per_replica: int = 4  # number of GPUs per replica (vLLM)

    gpus_per_node: int = Field(
        description="Number of GPUs per node (vLLM)",
        default=4,
        ge=1,
        le=4,
    )
    replicas_per_node: int | None = Field(
        description="Number of model replicas per node (vLLM)", default=None
    )
    nodes: int | None = Field(
        description="Number of nodes to use for the swarm (vLLM)", default=None
    )
    cpus_per_task: int | None = Field(
        description="Number of CPUs per task (vLLM)",
        ge=1,
        default=None,
    )
    requires_ray: bool | None = Field(
        description="Whether to use Ray for distributed execution",
        default=None,
    )
    mem_per_cpu: str | None = None
    partition: str = "boost_usr_prod"
    account: str = "iGen_train"

    # container images --------------------------------------------------------
    vllm_image: str | utils.EnvPath = utils.EnvPath(
        "/leonardo_work/iGen_train/fdambro1/images/vllm_0.9.1.sif"
    )
    nginx_image: str | utils.EnvPath = utils.EnvPath(
        "/leonardo_work/iGen_train/fdambro1/images/nginx-dask.sif"
    )
    lb_wait: int = 1200  # seconds to wait for LB to be ready
    lb_port: int = 9000

    home_directory: utils.EnvPath = Field(
        default_factory=lambda: utils.EnvPath(os.path.join(os.getcwd(), ".domyn_swarm"))
    )

    log_directory: utils.EnvPath = Field(
        default_factory=lambda data: data["home_directory"] / "logs"
    )

    # misc --------------------------------------------------------------------
    max_concurrent_requests: int = 2_000
    poll_interval: int = 10  # sacct polling cadence (s)

    # template path (auto-filled after clone)
    template_path: utils.EnvPath = Field(
        default_factory=lambda: utils.EnvPath(__file__).with_suffix("").parent.parent
        / "templates"
        / "llm_swarm.sh.j2"
    )
    nginx_template_path: utils.EnvPath = Field(
        default_factory=lambda: utils.EnvPath(__file__).with_suffix("").parent.parent
        / "templates"
        / "nginx.conf.j2"
    )
    vllm_args: str = ""
    vllm_port: int = 8000
    ray_port: int = 6379
    ray_dashboard_port: int = 8265
    venv_path: utils.EnvPath | None = None

    time_limit: str = "36:00:00"  # e.g. 36 hours
    exclude_nodes: str | None = None  # e.g. "node[1-3]" (optional)
    node_list: str | None = None  # e.g. "node[4-6]" (optional)

    # mail notification -------------------------------------------------------
    mail_user: str | None = None  # Enable email notifications if set

    driver: DriverConfig = Field(default_factory=DriverConfig)

    def model_post_init(self, context):
        os.makedirs(self.log_directory, exist_ok=True)
        os.makedirs(self.home_directory, exist_ok=True)
        return super().model_post_init(context)

    @classmethod
    def read(cls, path: str) -> "DomynLLMSwarmConfig":
        config_path = to_path(path)
        return _load_swarm_config(config_path.open())

    @field_validator("model", mode="after")
    @classmethod
    def validate_model(cls, v: str, info: ValidationInfo):
        if path_exists(v) and is_folder(v):
            rprint(f"Model saved to local folder {v} will be used")
        else:
            hf_home = info.data["hf_home"]
            rprint(
                f"[yellow]Huggingface model[/yellow] [bold green]{v}[/bold green] [yellow]will be used, make sure that[/yellow] [bold cyan]HF_HOME[/bold cyan] [yellow]is specified correctly and the model is available in[/yellow] {hf_home}/hub"
            )
        return v

    @model_validator(mode="before")
    @classmethod
    def validate_resource_allocations(cls, data: Any) -> "DomynLLMSwarmConfig":
        """Validate and auto-compute all derived resource allocation fields."""
        replicas = data.get("replicas", 1)
        gpus_per_replica = data.get("gpus_per_replica", 4)
        gpus_per_node = data.get("gpus_per_node", 4)
        replicas_per_node = data.get("replicas_per_node")

        # Replicas per node
        if not replicas_per_node:
            if gpus_per_replica <= gpus_per_node:
                replicas_per_node = gpus_per_node // gpus_per_replica
            else:
                replicas_per_node = None

        # Nodes
        if replicas_per_node:
            nodes = math.ceil(replicas / replicas_per_node)
        else:
            nodes = math.ceil((replicas * gpus_per_replica) / gpus_per_node)

        if nodes < 1:
            raise ValueError("Number of nodes must be >= 1")

        # CPUs per task
        cpus_per_task = data.get("cpus_per_task")
        if cpus_per_task is None:
            if replicas_per_node:
                cpus_per_task = max(1, 32 // replicas_per_node)
            else:
                cpus_per_task = 32

        # Requires Ray?
        requires_ray = gpus_per_replica > gpus_per_node and nodes > 1

        # Fill computed fields
        data["replicas_per_node"] = replicas_per_node
        data["nodes"] = nodes
        data["cpus_per_task"] = cpus_per_task
        data["requires_ray"] = requires_ray

        return data


def _load_swarm_config(
    config_file: io.TextIOWrapper, *, replicas: int | None = None
) -> DomynLLMSwarmConfig:
    """Load YAML, inject driver_script if given, apply replicas override."""
    cfg_dict = yaml.safe_load(config_file)
    cfg = DomynLLMSwarmConfig(**cfg_dict)
    # override default only if user passed something truthy
    if replicas:
        cfg.replicas = replicas
    return cfg<|MERGE_RESOLUTION|>--- conflicted
+++ resolved
@@ -1,11 +1,7 @@
-<<<<<<< HEAD
 import math
-import os
-from typing import Any, Optional
-=======
 import io
 import os
->>>>>>> 9a16887b
+from typing import Any
 
 import yaml
 from pydantic import (
