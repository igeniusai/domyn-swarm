from domyn_swarm import utils
import signal
import socket
import subprocess
import ctypes
import sys
import tempfile
import time
from typing import List, Tuple
from rich import print as rprint
import jinja2
import hashlib
import mmap
import os
import math
from openai.types.chat.chat_completion import Choice
import logging

libc = ctypes.CDLL("libc.so.6", use_errno=True)


def get_unused_port(start=50000, end=65535):
    """
    Find an unused port in the specified range.
    Args:
        start (int): Start of the port range (inclusive).
        end (int): End of the port range (inclusive).
    Returns:
        int: An unused port number.
    Raises:
        IOError: If no free ports are available in the specified range.
    """
    for port in range(start, end + 1):
        try:
            sock = socket.socket()
            sock.bind(("", port))
            sock.listen(1)
            sock.close()
            return port
        except OSError:
            continue
    raise IOError("No free ports available in range {}-{}".format(start, end))


def get_login_node_suffix() -> str:
    try:
        hostname = subprocess.check_output(["hostname"], text=True).strip()
        return hostname.split(".")[0][-2:]
    except subprocess.CalledProcessError as e:
        print(f"Error getting hostname: {e}", file=sys.stderr)
        sys.exit(1)


def run_command(command: str):
    process = subprocess.Popen(
        command, stdout=subprocess.PIPE, stderr=subprocess.PIPE, shell=True
    )
    output, errors = process.communicate()
    return_code = process.returncode
    assert return_code == 0, f"Command failed with error: {errors.decode('utf-8')}"
    return output.decode("utf-8").strip()


def generate_ssh_tunnel_cmd(
    user: str, localhost_port: int, nginx_port: int, login_node_suffix: str
) -> str:
    return (
        f"ssh -N -L {localhost_port}:login{login_node_suffix}.leonardo.local:{nginx_port} "
        f"{user}@login{login_node_suffix}-ext.leonardo.cineca.it"
    )


def generate_nginx_config(
    nginx_template: utils.EnvPath,
    host: str,
    public_port: int,
    vllm_port: int,
    ray_port: int,
) -> str:
    env = jinja2.Environment(
        loader=jinja2.FileSystemLoader(nginx_template.parent),
        autoescape=jinja2.select_autoescape(["html", "xml"]),
    )
    conf_str = env.get_template(nginx_template.name).render(
        port=public_port, host=host, vllm_port=vllm_port, ray_port=ray_port
    )

    return conf_str


def launch_nginx_singularity(
    sif_path: utils.EnvPath, conf_path: utils.EnvPath, html_path: utils.EnvPath
):
    rprint(f"[INFO] Starting nginx from Singularity container: {sif_path}")
    logfile = conf_path.parent / utils.EnvPath("nginx_singularity.log")
    cache_dir = utils.EnvPath(os.getenv("TMPDIR", "/tmp")) / "cache"
    os.makedirs(str(cache_dir), exist_ok=True)
    with open(logfile, "w") as log:
        subprocess.Popen(
            ["singularity", "instance", "stop", "nginx_instance"],
            stdout=log,
            stderr=log,
        )
        time.sleep(1)
        command = [
            "singularity",
            "instance",
            "start",
            "--writable-tmpfs",
            "-B",
            "/etc/hosts:/etc/hosts",
            "-B",
            "/etc/resolv.conf:/etc/resolv.conf",
            "-B",
            f"{conf_path}:/etc/nginx/nginx.conf",
            "-B",
            f"{html_path}:/usr/share/nginx/html",
            "-B",
            f"{cache_dir}:/var/cache/nginx",
            str(sif_path),
            "nginx_instance",
        ]
        rprint("Running:\n\t", " ".join(command))
        subprocess.Popen(command, stdout=log, stderr=log)

    rprint(f"[INFO] NGINX container started in background. Logs: {logfile}")


def launch_reverse_proxy(
    nginx_template: utils.EnvPath,
    image_path: utils.EnvPath,
    lb_node: str,
    head_node: str,
    vllm_port: int,
    ray_dashboard_port: int,
):
    port = get_unused_port()
    rprint(f"[INFO] Launching reverse proxy on port {port}...")
    nginx_conf = generate_nginx_config(
        nginx_template,
        host=head_node,
        public_port=0,
        vllm_port=vllm_port,
        ray_port=ray_dashboard_port,
    )

    with tempfile.TemporaryDirectory(delete=False) as temp_dir:
        conf_path = utils.EnvPath(temp_dir) / "nginx.conf"
        with open(conf_path, "w") as f:
            f.write(nginx_conf)
        html_path = utils.EnvPath(temp_dir) / "html" / "index.html"
        html_path.parent.mkdir(parents=True, exist_ok=True)
        with open(html_path, "w") as f:
            f.write(
                f"<h1>Reverse proxy for {lb_node}</h1>\n<p>vLLM port: {vllm_port}</p>\n<p>Ray dashboard port: {ray_dashboard_port}</p>"
            )
        launch_nginx_singularity(
            sif_path=image_path,
            conf_path=conf_path,
            html_path=temp_dir,
        )
    user = run_command("whoami").strip()
    login_node_suffix = get_login_node_suffix()
    ssh_cmd = generate_ssh_tunnel_cmd(
        user=user,
        localhost_port=port,
        nginx_port=port,
        login_node_suffix=login_node_suffix,
    )

    rprint(
        "\n[INFO] Run the following command in your local terminal to create the SSH tunnel:"
    )
    rprint(ssh_cmd)
    rprint("[DONE]")


def parquet_hash(
    path: str | utils.EnvPath,
    algorithm: str = "blake2b",
    *,
    block_size: int = 128 << 20,  # 128 MiB windows if we have to chunk
) -> str:
    """Return a cryptographic hash of an on-disk Parquet file.

    Parameters
    ----------
    path : str | Path
        Location of the Parquet file.
    algorithm : str, default "blake2b"
        Any algo accepted by ``hashlib.new`` (e.g. "blake2b", "sha256", "md5").
        "blake2b" is built-in, very fast, and 64-bit wide; if you install the
        third-party `blake3` package you can pass ``algorithm="blake3"`` for
        even higher multi-core throughput.
    block_size : int, default 128 MiB
        Size of each memory-mapped window when we *must* chunk (mainly for
        32-bit Python).  Use a multiple of the OS page size for best results.

    Returns
    -------
    str
        Hexadecimal digest of the file contents.
    """
    path: utils.EnvPath = utils.EnvPath(path)
    h = hashlib.new(algorithm)

    file_size = path.stat().st_size
    with path.open("rb", buffering=0) as f:
        # On 64-bit Pythons (or “small” files) we can map the whole thing.
        if os.sys.maxsize > 2**32 or file_size < 2**31:
            with mmap.mmap(f.fileno(), 0, access=mmap.ACCESS_READ) as mm:
                h.update(mm)  # zero-copy→kernel pages it in lazily
        else:
            # 32-bit fall-back: slide a window across the file.
            offset = 0
            while offset < file_size:
                length = min(block_size, file_size - offset)
                with mmap.mmap(
                    f.fileno(), length, offset=offset, access=mmap.ACCESS_READ
                ) as mm:
                    h.update(mm)
                offset += length

    return h.hexdigest()[:8]


def compute_perplexity(logprobs: list[float]) -> float:
    """
    Given the list of logprobs from the output of the model
    compute the perplexity score
    """
    if not logprobs:
        return float("inf")  # Avoid div by zero
    avg_neg_logprob = -sum(logprobs) / len(logprobs)
    return math.exp(avg_neg_logprob)


def extract_token_logprobs(choice: Choice) -> List[float]:
    """
    Given a Choice with logprobs.content, pull out all the non-None logprobs.
    """
    if not (choice.logprobs and choice.logprobs.content):
        return []
    return [tl.logprob for tl in choice.logprobs.content if tl.logprob is not None]


def compute_perplexity_metrics(
    token_logprobs: List[float], bottom_k: int = 50
) -> Tuple[float, float]:
    """
    Returns (perplexity, bottom_k_perplexity).
    """
    perp = compute_perplexity(token_logprobs)
    bottom_perp = compute_perplexity(sorted(token_logprobs)[:bottom_k])
    return perp, bottom_perp


def path_exists(path: str):
    return os.path.exists(path)


def is_folder(path: str):
    return utils.EnvPath(path).is_dir()


def setup_logger(name: str = "app", level=logging.INFO) -> logging.Logger:
    logger = logging.getLogger(name)
    logger.setLevel(level)
    logger.propagate = False  # Avoid duplicate logs

    if logger.handlers:
        return logger

    # Info and below → stdout
    stdout_handler = logging.StreamHandler(sys.stdout)
    stdout_handler.setLevel(logging.DEBUG)
    stdout_handler.addFilter(lambda record: record.levelno <= logging.INFO)
    stdout_handler.setFormatter(
        logging.Formatter("[%(asctime)s] [%(levelname)s] %(name)s: %(message)s")
    )

    # Warnings and above → stderr
    stderr_handler = logging.StreamHandler(sys.stderr)
    stderr_handler.setLevel(logging.WARNING)
    stderr_handler.setFormatter(
        logging.Formatter("[%(asctime)s] [%(levelname)s] %(name)s: %(message)s")
    )

    logger.addHandler(stdout_handler)
    logger.addHandler(stderr_handler)

    return logger


PR_SET_PDEATHSIG = 1


def _set_pdeathsig(sig=signal.SIGTERM):
    # ask the kernel to send `sig` when this process's parent dies
    if libc.prctl(PR_SET_PDEATHSIG, sig) != 0:
        err = ctypes.get_errno()
        raise OSError(err, os.strerror(err))


def compute_hash(s: str, algorithm="sha256"):
    """
    Compute the hexadecimal hash digest of string `s` using `algorithm`.
    """
    h = hashlib.new(algorithm)
    h.update(s.encode("utf-8"))
    return h.hexdigest()


def to_path(path: utils.EnvPath | str) -> utils.EnvPath:
    """
    Return the path given a string
    """
    if isinstance(path, str):
<<<<<<< HEAD
        return pathlib.Path(path)
    return path


def generate_swarm_name() -> str:
    import random
    import string

    return f"""domyn-swarm-{int(time.time())}-{
        "".join(random.choices(string.ascii_uppercase + string.digits, k=6))
    }"""
=======
        return utils.EnvPath(path)
    return path
>>>>>>> b43e415a
<|MERGE_RESOLUTION|>--- conflicted
+++ resolved
@@ -316,8 +316,7 @@
     Return the path given a string
     """
     if isinstance(path, str):
-<<<<<<< HEAD
-        return pathlib.Path(path)
+        return utils.EnvPath(path)
     return path
 
 
@@ -327,8 +326,4 @@
 
     return f"""domyn-swarm-{int(time.time())}-{
         "".join(random.choices(string.ascii_uppercase + string.digits, k=6))
-    }"""
-=======
-        return utils.EnvPath(path)
-    return path
->>>>>>> b43e415a
+    }"""