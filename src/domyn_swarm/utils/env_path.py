--- conflicted
+++ resolved
@@ -11,16 +11,12 @@
 
 
 class EnvPath(pathlib.Path):
-<<<<<<< HEAD
-    # _flavour = type(pathlib.Path())._flavour  # Required for subclassing Path
-=======
     def __new__(cls, *args):
         parts = tuple(_expand(a) for a in args) if args else ("",)
         return super().__new__(cls, *parts)
 
     def joinpath(self, *args):
         return super().joinpath(*(_expand(a) for a in args))
->>>>>>> e4cae39c
 
     def __truediv__(self, other):
         return self.joinpath(other)
