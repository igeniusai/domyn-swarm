--- conflicted
+++ resolved
@@ -2,36 +2,22 @@
 from dataclasses import dataclass
 from typing import Optional
 
-<<<<<<< HEAD
 import requests
-from leptonai.api.v1.types.common import Metadata, SecretItem
-from leptonai.api.v1.types.deployment import (
-    LeptonDeployment,
-    LeptonDeploymentState,
-    LeptonDeploymentStatus,
-    LeptonDeploymentUserSpec,
-)
 from requests import RequestException
 
-=======
 from domyn_swarm.config.settings import get_settings
->>>>>>> 7ed536b1
 from domyn_swarm.helpers.lepton import (
     get_env_var_by_name,
     sanitize_tokens_in_deployment,
 )
 from domyn_swarm.helpers.logger import setup_logger
-<<<<<<< HEAD
 from domyn_swarm.platform.protocols import (
     ServingBackend,
     ServingHandle,
     ServingPhase,
     ServingStatus,
 )
-=======
-from domyn_swarm.platform.protocols import ServingBackend, ServingHandle
 from domyn_swarm.utils.imports import _require_lepton, make_lepton_client
->>>>>>> 7ed536b1
 
 logger = setup_logger(__name__, level=logging.INFO)
 
@@ -197,6 +183,11 @@
         - If state looks 'ready', do a quick HTTP probe to ensure the endpoint is actually up.
         - Map to ServingPhase and return a ServingStatus with details.
         """
+        from leptonai.api.v1.types.deployment import (
+            LeptonDeployment,
+            LeptonDeploymentState,
+        )
+
         try:
             client = self._client()
         except Exception as e:
