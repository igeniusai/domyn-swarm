"""
Light-weight framework for driver scripts that run **inside** a Domyn swarm.
Every class:

1.  Reads the load-balancer URL from the `ENDPOINT` env-var (injected by
    `DomynLLMSwarm` on the head node).
2.  Creates a single `openai.AsyncOpenAI` client pointing to that URL
    (`base_url=ENDPOINT`, `api_key="-"`).
3.  Provides `.run(df)` - a *synchronous* wrapper around an async
    coroutine so users don't have to think about `asyncio` unless they
    want to.
4.  Implements `.to_kwargs()` ⇒ JSON-serialisable dict so the object can
    be reconstructed by `domyn_swarm.jobs.run` inside the allocation.

Sub-classes included:

* `CompletionJob`       → one prompt → one text completion
* `ChatCompletionJob`   → list-of-messages → one assistant reply
"""

import abc
import dataclasses
import inspect
import logging
import os
import threading
from pathlib import Path
from typing import Any, Awaitable, Callable

import pandas as pd
from openai import AsyncOpenAI
from tqdm import tqdm

from domyn_swarm.config.settings import get_settings

from ..checkpoint.manager import CheckpointManager
from ..helpers.logger import setup_logger
from .batching import BatchExecutor

logger = setup_logger("domyn_swarm.jobs.base", level=logging.INFO)

settings = get_settings()


class SwarmJob(abc.ABC):
    """
    Abstract base class for distributed LLM processing jobs in the Domyn swarm framework.

    This class provides a robust foundation for running large-scale language model tasks with
    built-in reliability features including automatic checkpointing, retry mechanisms, and
    concurrent processing capabilities.

    Key Features:
        - **Automatic Checkpointing**: Periodically saves progress to enable recovery from failures
        - **Concurrent Processing**: Configurable parallelism with rate limiting and timeout handling
        - **Retry Logic**: Built-in exponential backoff for handling transient failures
        - **Provider Agnostic**: Supports multiple LLM providers (OpenAI, etc.) via pluggable clients
        - **Callback System**: Extensible event hooks for monitoring and custom behavior
        - **DataFrame Integration**: Native pandas DataFrame support for batch processing

    Architecture:
        The class follows a template method pattern where subclasses implement the core
        `transform()` method while inheriting all the reliability and concurrency infrastructure.
        Processing flows through: DataFrame -> batching -> transform_items -> results -> checkpointing.

    Typical Usage:
        ```python
        class MyLLMJob(SwarmJob):
                items = df[self.input_column_name].tolist()
                results = await self.batched(items, self.process_item)
                return results

        job = MyLLMJob(model="gpt-4", max_concurrency=5)
        results_df = await job.run(input_df, tag="experiment_1")
        ```

    Attributes:
        api_version (int): API version for compatibility tracking
        endpoint (str): LLM service endpoint URL
        model (str): Model identifier (e.g., "gpt-4", "claude-3")
        provider (str): LLM provider name ("openai", "anthropic", etc.)
        input_column_name (str): DataFrame column containing input data
        output_column_name (str | list): DataFrame column(s) for storing results
        checkpoint_interval (int): Number of items processed between checkpoints
        max_concurrency (int): Maximum concurrent requests
        retries (int): Maximum retry attempts for failed requests
        timeout (float): Request timeout in seconds
        client: Initialized LLM client instance
        results (pd.DataFrame): Final processed results after job completion

        RuntimeError: When ENDPOINT environment variable is missing
        ValueError: When required model name is not provided
        NotImplementedError: When required abstract methods are not implemented

    Note:
        Subclasses must implement either `transform()` for DataFrame-level processing
        or `transform_items()` for item-level processing. The framework handles all
        infrastructure concerns including error handling, checkpointing, and progress tracking.
    """

    api_version: int = 1

    def __init__(
        self,
        *,
        name: str | None = None,
        endpoint: str | None = None,
        model: str = "",
        provider: str = "openai",
        input_column_name: str = "messages",
        output_column_name: str | list = "result",
        checkpoint_interval: int = 16,
        max_concurrency: int = 2,
        retries: int = 5,
        timeout: float = 600,
        client=None,
        client_kwargs: dict | None = None,
        **extra_kwargs,
    ):
        """Initialize the job with parameters and an optional LLM client.

<<<<<<< HEAD
        Args:
=======
        Parameters:
            name: Optional job name (for logging).
>>>>>>> 8749bdee
            endpoint: Optional LLM endpoint URL (overrides `ENDPOINT` env var).
            model: Model name to use (e.g., "gpt-4").
            provider: LLM provider (default: "openai").
            input_column_name: Name of the input column in the DataFrame.
            output_column_name: Name of the output column(s) in the DataFrame.
            checkpoint_interval: Number of items to process before checkpointing.
            max_concurrency: Maximum number of concurrent requests to process.
            retries: Number of retries for failed requests.
            timeout: Request timeout in seconds.
            client: Optional pre-initialized LLM client (e.g., `AsyncOpenAI`).
            client_kwargs: Additional kwargs for the LLM client.
            **extra_kwargs: Additional parameters to pass to the job constructor.

        Raises:
            RuntimeError: If ENDPOINT environment variable is not set.
            ValueError: If model name is not specified.
        """
        self.name = name or self.__class__.__name__
        self.endpoint = endpoint or os.getenv("ENDPOINT")
        if not self.endpoint:
            raise RuntimeError("ENDPOINT environment variable is not set")

        if not model:
            raise ValueError("Model name must be specified")

        self.model = model
        self.provider = provider
        self.input_column_name = input_column_name
        self.output_column_name = output_column_name
        self.checkpoint_interval = checkpoint_interval
        self.max_concurrency = max_concurrency
        self.retries = retries
        self.timeout = timeout
        self.kwargs = {**extra_kwargs.get("kwargs", extra_kwargs)}

        headers = {}
        token = (
            settings.api_token
            or settings.vllm_api_key
            or settings.singularityenv_vllm_api_key
        )
        if token:
            logger.info("Using API_TOKEN from environment for authentication")
            headers["Authorization"] = f"Bearer {token.get_secret_value()}"

        self.client = client or AsyncOpenAI(
            base_url=f"{self.endpoint}/v1",
            api_key="-",
            organization="-",
            project="-",
            timeout=timeout,
            default_headers=headers,
            **(client_kwargs or {}),
        )
        self._callbacks: dict[str, Callable] = {}

        self.results = None

    def register_callback(self, event: str, fn: Callable) -> None:
        """Register a named callback (e.g., 'on_batch_done')."""
        self._callbacks[event] = fn

    def get_callback(self, event: str) -> Callable | None:
        return self._callbacks.get(event)

    async def run(
        self,
        df: pd.DataFrame,
        tag: str,
        checkpoint_dir: str | Path = ".checkpoints",
    ) -> pd.DataFrame:
        """
        Run the job end-to-end with checkpointing support.
        """
        checkpoint_dir = Path(checkpoint_dir)
        checkpoint_dir.mkdir(parents=True, exist_ok=True)
        path = checkpoint_dir / f"{self.__class__.__name__}_{tag}.parquet"
        manager = CheckpointManager(path, df)

        todo_df = manager.filter_todo()
        idx_map = todo_df.index.to_numpy()

        async def flush(out_list, new_ids):
            thread_name = threading.current_thread().name
            manager.flush(out_list, new_ids, self.output_column_name, idx_map)
            tqdm.write(
                f"[{thread_name}] Checkpoint flushed {len(new_ids)} rows, new total: {len(manager.done_df)}"
            )

        self.register_callback("on_batch_done", flush)

        try:
            await self.transform(todo_df)
        finally:
            self._callbacks.clear()

        self.results = manager.finalize()
        return self.results

    async def batched(self, seq: list, fn: Callable) -> list:
        """
        Run a batched async pipeline over `seq` using `fn`.

        Supports retrying and invokes the 'on_batch_done' callback if registered.
        """
        executor = BatchExecutor(
            self.max_concurrency, self.checkpoint_interval, self.retries
        )
        return await executor.run(
            seq, fn, on_batch_done=self.get_callback("on_batch_done")
        )

    @abc.abstractmethod
    async def transform(self, df: pd.DataFrame):
        """
        Subclasses must implement this to process a DataFrame slice.
        It should invoke `self.batched(...)` internally.
        """
        ...

    def to_kwargs(self) -> dict:
        """
        Serialize the job's constructor parameters (for remote reconstruction).
        """
        if dataclasses.is_dataclass(self):
            return dataclasses.asdict(self)

        return {
            k: v
            for k, v in self.__dict__.items()
            if isinstance(v, (str, int, float, bool, list, dict, type(None)))
            and k not in {"endpoint", "model", "client", "_callbacks"}
        }

    async def _call_unit(self, item: Any) -> Any:
        """
        Bridge: run `transform_items` on a single element and return the single result.
        Ensures the contract (len(out) == 1).
        """
        out = self.transform_items([item])
        if inspect.isawaitable(out):
            out = await out
        if not isinstance(out, list) or len(out) != 1:
            raise RuntimeError(
                "transform_items(items) must return a list of the same length as `items`."
            )
        return out[0]

    async def transform_items(self, items: list[Any]) -> list[Any]:
        """Pure transform: items -> results (same order). No I/O or checkpointing."""
        raise NotImplementedError("Sub-classes must implement `transform_items`.")

    async def transform_streaming(
        self,
        items: list[Any],
        *,
        on_flush: Callable[[list[int], list[Any]], Awaitable[None]],
        checkpoint_every: int,
    ):
        # Wrap your existing BatchExecutor (fixed per earlier comments)
        executor = BatchExecutor(self.max_concurrency, checkpoint_every, self.retries)
        return await executor.run(
            items,
            self._call_unit,
            on_batch_done=lambda out, idxs: on_flush(idxs, [out[i] for i in idxs]),
        )<|MERGE_RESOLUTION|>--- conflicted
+++ resolved
@@ -119,12 +119,8 @@
     ):
         """Initialize the job with parameters and an optional LLM client.
 
-<<<<<<< HEAD
         Args:
-=======
-        Parameters:
             name: Optional job name (for logging).
->>>>>>> 8749bdee
             endpoint: Optional LLM endpoint URL (overrides `ENDPOINT` env var).
             model: Model name to use (e.g., "gpt-4").
             provider: LLM provider (default: "openai").
