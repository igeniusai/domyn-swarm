"""
Light-weight framework for driver scripts that run **inside** a Domyn swarm.
Every class:

1.  Reads the load-balancer URL from the `ENDPOINT` env-var (injected by
    `DomynLLMSwarm` on the head node).
2.  Creates a single `openai.AsyncOpenAI` client pointing to that URL
    (`base_url=ENDPOINT`, `api_key="-"`).
3.  Provides `.run(df)` - a *synchronous* wrapper around an async
    coroutine so users don't have to think about `asyncio` unless they
    want to.
4.  Implements `.to_kwargs()` ⇒ JSON-serialisable dict so the object can
    be reconstructed by `domyn_swarm.jobs.run` inside the allocation.

Sub-classes included:

* `CompletionJob`       → one prompt → one text completion
* `ChatCompletionJob`   → list-of-messages → one assistant reply
"""

import abc
import dataclasses
import inspect
import logging
import os
import threading
<<<<<<< HEAD
from typing import Any, Awaitable, Callable
=======
from pathlib import Path
from typing import Callable
>>>>>>> cefbaff1

import pandas as pd
from openai import AsyncOpenAI
from tqdm import tqdm

from ..helpers.logger import setup_logger
from .batching import BatchExecutor
from .checkpointing import CheckpointManager

logger = setup_logger("domyn_swarm.jobs.base", level=logging.INFO)


class SwarmJob(abc.ABC):
    """
    Abstract base class for jobs running in a Domyn LLM swarm.

    Key features:
    - Handles checkpointing with automatic recovery.
    - Provides batching with retry and callback hooks.
    - Uses a pluggable LLM client (OpenAI, etc.) via a factory.
    """

    def __init__(
        self,
        *,
        endpoint: str | None = None,
        model: str = "",
        provider: str = "openai",
        input_column_name: str = "messages",
        output_column_name: str | list = "result",
        checkpoint_dir: Path | str = ".checkpoints/",
        checkpoint_interval: int = 16,
        # TODO: deprecated, remove in future versions
        batch_size: int | None = None,
        # TODO: deprecated, remove in future versions
        parallel: int | None = None,
        max_concurrency: int = 2,
        retries: int = 5,
        timeout: float = 600,
        client=None,
        client_kwargs: dict | None = None,
        **extra_kwargs,
    ):
        """
        Initialize the job with parameters and an optional LLM client.

        Parameters:
            endpoint: Optional LLM endpoint URL (overrides `ENDPOINT` env var).
            model: Model name to use (e.g., "gpt-4").
            provider: LLM provider (default: "openai").
            input_column_name: Name of the input column in the DataFrame.
            output_column_name: Name of the output column(s) in the DataFrame.
            batch_size: Size of each batch for processing. (deprecated, use `checkpoint_interval`).
            checkpoint_interval: Number of items to process before checkpointing.
            parallel: Number of concurrent requests to process. (deprecated, use `max_concurrency`).
            max_concurrency: Maximum number of concurrent requests to process.
            retries: Number of retries for failed requests.
            timeout: Request timeout in seconds.
            client: Optional pre-initialized LLM client (e.g., `AsyncOpenAI`).
            client_kwargs: Additional kwargs for the LLM client.
            extra_kwargs: Additional parameters to pass to the job constructor.
        """
        self.endpoint = endpoint or os.getenv("ENDPOINT")
        if not self.endpoint:
            raise RuntimeError("ENDPOINT environment variable is not set")

        if not model:
            raise ValueError("Model name must be specified")

        if parallel is not None:
            logger.warning(
                "The `parallel` parameter is deprecated. Use `max_concurrent_requests` instead."
            )
            self.max_concurrency = parallel

        if batch_size is not None:
            logger.warning(
                "The `batch_size` parameter is deprecated. Use `checkpoint_interval` instead."
            )
            self.checkpoint_interval = batch_size

        self.model = model
        self.provider = provider
        self.input_column_name = input_column_name
        self.output_column_name = output_column_name
        self.checkpoint_interval = checkpoint_interval
        # TODO: deprecated, remove in future versions
        self.batch_size = batch_size
        # TODO: deprecated, remove in future versions
        self.parallel = parallel
        self.max_concurrency = max_concurrency
        self.retries = retries
        self.timeout = timeout
        self.kwargs = {**extra_kwargs.get("kwargs", extra_kwargs)}

        self.client = client or AsyncOpenAI(
            base_url=f"{self.endpoint}/v1",
            api_key="-",
            organization="-",
            project="-",
            timeout=timeout,
            **(client_kwargs or {}),
        )
        self._callbacks: dict[str, Callable] = {}

        self.results = None

    def register_callback(self, event: str, fn: Callable) -> None:
        """Register a named callback (e.g., 'on_batch_done')."""
        self._callbacks[event] = fn

    def get_callback(self, event: str) -> Callable | None:
        return self._callbacks.get(event)

    async def run(
        self,
        df: pd.DataFrame,
        tag: str,
        checkpoint_dir: str | Path = ".checkpoints",
    ) -> pd.DataFrame:
        """
        Run the job end-to-end with checkpointing support.
        """
        checkpoint_dir = Path(checkpoint_dir)
        checkpoint_dir.mkdir(parents=True, exist_ok=True)
        path = checkpoint_dir / f"{self.__class__.__name__}_{tag}.parquet"
        manager = CheckpointManager(path, df)

        todo_df = manager.filter_todo()
        idx_map = todo_df.index.to_numpy()

        async def flush(out_list, new_ids):
            thread_name = threading.current_thread().name
            manager.flush(out_list, new_ids, self.output_column_name, idx_map)
            tqdm.write(
                f"[{thread_name}] Checkpoint flushed {len(new_ids)} rows, new total: {len(manager.done_df)}"
            )

        self.register_callback("on_batch_done", flush)

        try:
            await self.transform(todo_df)
        finally:
            self._callbacks.clear()

        self.results = manager.finalize()
        return self.results

    async def batched(self, seq: list, fn: Callable) -> list:
        """
        Run a batched async pipeline over `seq` using `fn`.

        Supports retrying and invokes the 'on_batch_done' callback if registered.
        """
        executor = BatchExecutor(
            self.max_concurrency, self.checkpoint_interval, self.retries
        )
        return await executor.run(
            seq, fn, on_batch_done=self.get_callback("on_batch_done")
        )

    @abc.abstractmethod
    async def transform(self, df: pd.DataFrame):
        """
        Subclasses must implement this to process a DataFrame slice.
        It should invoke `self.batched(...)` internally.
        """
        ...

    def to_kwargs(self) -> dict:
        """
        Serialize the job's constructor parameters (for remote reconstruction).
        """
        if dataclasses.is_dataclass(self):
            return dataclasses.asdict(self)

        return {
            k: v
            for k, v in self.__dict__.items()
            if isinstance(v, (str, int, float, bool, list, dict, type(None)))
            and k not in {"endpoint", "model", "client", "_callbacks"}
        }

    async def _call_unit(self, item: Any) -> Any:
        """
        Bridge: run `transform_items` on a single element and return the single result.
        Ensures the contract (len(out) == 1).
        """
        out = self.transform_items([item])
        if inspect.isawaitable(out):
            out = await out
        if not isinstance(out, list) or len(out) != 1:
            raise RuntimeError(
                "transform_items(items) must return a list of the same length as `items`."
            )
        return out[0]

    async def transform_items(self, items: list[Any]) -> list[Any]:
        """Pure transform: items -> results (same order). No I/O or checkpointing."""
        raise NotImplementedError("Sub-classes must implement `transform_items`.")

    async def transform_streaming(
        self,
        items: list[Any],
        *,
        on_flush: Callable[[list[int], list[Any]], Awaitable[None]],
        checkpoint_every: int,
    ):
        # Wrap your existing BatchExecutor (fixed per earlier comments)
        executor = BatchExecutor(self.max_concurrency, checkpoint_every, self.retries)
        return await executor.run(
            items,
            self._call_unit,
            on_batch_done=lambda out, idxs: on_flush(idxs, [out[i] for i in idxs]),
        )<|MERGE_RESOLUTION|>--- conflicted
+++ resolved
@@ -24,12 +24,8 @@
 import logging
 import os
 import threading
-<<<<<<< HEAD
+from pathlib import Path
 from typing import Any, Awaitable, Callable
-=======
-from pathlib import Path
-from typing import Callable
->>>>>>> cefbaff1
 
 import pandas as pd
 from openai import AsyncOpenAI
