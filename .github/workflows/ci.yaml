--- conflicted
+++ resolved
@@ -35,17 +35,6 @@
       - name: Cache uv and venv
         uses: actions/cache@v4
         with:
-<<<<<<< HEAD
-          path: ./.venv
-          key: venv-${{ hashFiles('uv.lock') }}
-      - name: Install dependencies
-        run: uv sync --all-extras
-      - name: Verify lepton is present
-        run: uv run python -c "import importlib.util; print('leptonai?', importlib.util.find_spec('leptonai') is not None)"
-      - name: Run tests
-        run: uv run pytest -v --ignore=tests/test_state.py
-      - name: Run hooks
-=======
           path: |
             ~/.cache/uv
             ./.venv
@@ -57,7 +46,6 @@
         run: uv sync --all-extras --frozen
 
       - name: Run pre-commit (all files)
->>>>>>> 1a5b3d5f
         uses: pre-commit/action@v3.0.1
         with:
           extra_args: --all-files
