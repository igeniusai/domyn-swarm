<p align="center">
  <picture>
      <source srcset="static/domyn-swarm-logo-white.svg" media="(prefers-color-scheme: dark)">
      <source srcset="static/domyn-swarm-logo-primary.svg" media="(prefers-color-scheme: light)">
      <img src="static/domyn-swarm-logo-primary.svg" alt="domyn-swarm" height="100">
   </picture>
</p>
<p align="center">
<img src="https://github.com/igeniusai/domyn-swarm/actions/workflows/ci.yaml/badge.svg" alt="CI">
<img src="https://img.shields.io/badge/python-3.10%7C3.11%7C3.12%7C3.13-brightgreen?style=flat&logoColor=green" alt="Python">
<img src="https://img.shields.io/badge/License-Apache%202.0-blue" alt="License - Apache 2.0">
<img src="https://img.shields.io/endpoint?url=https://raw.githubusercontent.com/astral-sh/ruff/main/assets/badge/v2.json" alt="Ruff">
<img src="https://microsoft.github.io/pyright/img/pyright_badge.svg" alt="Pyright">
</p>

A simple CLI for launching and managing Slurm-backed LLM clusters (“swarms”) with optional replicas, load-balancing, and two high-level submission modes:

* **script** – run any arbitrary Python file on the head node
* **job** – run a strongly-typed `SwarmJob` (DataFrame → DataFrame) with built-in batching, retries and checkpointing

## Installation

`pip install git+ssh://git@github.com/igeniusai/domyn-swarm.git`

or, if using `uv`:

if you just want to install the package:

`uv pip install git+ssh://git@github.com/igeniusai/domyn-swarm.git`

if you want to add it as a dependency:

`uv add git+ssh://git@github.com/igeniusai/domyn-swarm.git`

or to install it globally:

`uv tool install --from git+ssh://git@github.com/igeniusai/domyn-swarm.git --python 3.12 domyn-swarm`

---

## Quickstart

1. **Prepare a YAML config**
   Define your Swarm settings and model:

   ```yaml
   # config.yaml
   model: "mistralai/Mistral-7B-Instruct"
   gpus_per_replica: 16
   replicas: 2
   backend:
      type: slurm
      partition: boost_usr_prod
      account: igen_train
      qos: qos_llm_min
   ```

> [!NOTE]
> `model` can be either an HF model or a path to a directory with a model compatible with vllm. If using an HF id, make sure that the model is saved locally in your `HF_HOME`

   You can find more examples in the [examples/configs](examples/configs) folder

2. **Launch a fresh swarm**

```bash
   domyn-swarm up -c config.yaml
```

   This will:

   * submit an **array job** with 2 replicas of your cluster
   * submit a **load-balancer** job that waits on all replicas
   * create a sqlite db with an entry containing the state related to the swarm you just created

3. **Run a typed job on the cluster**
   The default class is `ChatCompletionJob` (`domyn_swarm.jobs:ChatCompletionJob`), which you can find at [src/domyn_swarm/jobs.py](src/domyn_swarm/jobs.py)

```bash
<<<<<<< HEAD
   domyn-swarm submit job \
    --name swarm_16803892.json \
=======
   domyn-swarm job submit \
    --name my-swarm-name \
>>>>>>> f9a4cb93
    --job-kwargs '{"temperature":0.3,"checkpoint_interval":16,"max_concurrency":8,"retries":2}' \
    --input examples/data/chat_completion.parquet \
    --output results.parquet
```

   Under the hood this:

   * reads `ENDPOINT=http://<lb-node>:9000`
   * in a single `srun` on the Load Balancer node, invokes `domyn_swarm.jobs.run`
   * streams prompts→answers in batches, retrying failures, checkpointing progress

4. **Run a free-form Python script**

```bash
   domyn-swarm job submit-script \
     --name my-swarm-name \
     examples/my_custom_driver.py -- --verbose --foo bar
```

   This runs:

```bash
   srun … python my_custom_driver.py --verbose --foo bar
```

   on the head node.

5. **Check the status of your cluster**

```bash
   domyn-swarm status swarm_16803892.json
```



5. **Shut down your swarm**

```bash
   domyn-swarm down swarm_16803892.json
```

   Cancels both the LB job and the array job via `scancel`.

### Lepton compatibility

Together with slurm, we currently support [NVIDIA DGX Cloud Lepton](https://www.nvidia.com/en-us/data-center/dgx-cloud-lepton/) as cloud infrastructure to deploy endpoints and workloads.
In order to use it, make sure you have installed domyn-swarm with the lepton extra

```yaml
backend:
  type: lepton
  workspace_id: j90afpem
  endpoint:
    image: vllm/vllm-openai
    allowed_dedicated_node_groups:
      - nv-domyn-nebius-h200-01-lznuhuob
    resource_shape: gpu.4xh200
    env:
      HF_HOME: /mnt/lepton-shared-fs/hf_home/
  job:
    allowed_dedicated_node_groups:
      - nv-domyn-nebius-h200-01-lznuhuob
    image: igeniusai/domyn-swarm:latest
```

---

## Commands

```
Usage: domyn-swarm [OPTIONS] COMMAND [ARGS]…

Options:
  --install-completion    Install shell completion
  --show-completion       Show existing completion
  --help                  Show this help and exit

Commands:
  version   Show the version of the domyn-swarm CLI
  up        Launch a new swarm allocation
  status    Check the status of the swarm allocation
  down      Shut down a swarm allocation
  submit    Submit a workload to a Domyn-Swarm allocation.
  pool      Submit a pool of swarm allocations from a YAML config.
  init      Initialize a new Domyn-Swarm configuration.
```

### `domyn-swarm up`

Start a new allocation:

```bash
domyn-swarm up -c config.yaml \
  --name my-beautiful-llm-swarm \
  --replicas 3 \  # I'm overriding what's in the configuration file
  --reverse-proxy
```

* `-c/--config` — path to your YAML
* `-n/--name` - Name of the swarm allocation. If not provided, a random name will be generated.
* `-r/--replicas` — override number of replicas
* `--reverse-proxy` — (TBD) launch an Nginx running on the login node you're logged, so that you can access Ray dashboard via SSH tunneling


### `domyn-swarm down`

```bash
domyn-swarm down my-beautiful-llm-swarm
```

Take a Swarm name as input. It stops the LB and all replica jobs via `scancel`.

### `domyn-swarm job submit`

Typed DataFrame → DataFrame jobs:

```bash
domyn-swarm job submit \
  my_module:CustomCompletionJob \
<<<<<<< HEAD
  --name my-beautiful-llm-swarm \
=======
  --name my-swarm-name \
>>>>>>> f9a4cb93
  --job-kwargs '{"temperature":0.2,"checkpoint_interval":16}' \
  --input prompts.parquet \
  --output answers.parquet
```

* `<module>:<ClassName>` implementing `SwarmJob`, defaults to `domyn_swarm.jobs:ChatCompletionJob`
* **--input** / **--output** — Parquet files on shared filesystem
* **--job-kwargs** — JSON for the job’s constructor
* **--config** or **--state** (one only)  -  the definition or state of the cluster where the job will be submitted
* **--checkpoint-interval** - batch size of the requests to be sent to be processed. Once a batch has finished processing, the checkpoint will be updated
* **--max-concurrency** - Number of concurrent requests to process
* **--retries** - Number of retries for failed requests
* **--num-threads** - How many threads should be used by the driver to run the job
* **--limit** / **-l** - Limit the size to be read from the input dataset. Useful when debugging and testing to reduce the size of the dataset
* **--detach** - Detach the job from the current terminal, running in a different process (PID will be printed)


Internally uses checkpointing, batching, and retry logic.


### `domyn-swarm job submit-script`

Free-form script on the head node:

```bash
<<<<<<< HEAD
domyn-swarm submit script \
  --name my-beautiful-llm-swarm \
=======
domyn-swarm job submit-script \
  --name my-swarm-name \
>>>>>>> f9a4cb93
  path/to/script.py -- --foo 1 --bar 2
```

* **script\_file**: your `.py` file (must exist)
* **--config** or **--jobid** (one only)
* **args…** after `--` are forwarded to your script

---

### Core Configuration: `DomynLLMSwarmConfig`

All runtime options for the swarm launcher live in a single YAML file that is loaded into the `DomynLLMSwarmConfig` dataclass.
Below is an overview of every field, its purpose, and the default that will be used if you omit it.

| Field                         | Type           | Default                                      | Purpose                                                                                                                                      |                                                                   |
| ----------------------------- | -------------- | -------------------------------------------- | -------------------------------------------------------------------------------------------------------------------------------------------- | ----------------------------------------------------------------- |
| **model**                     | `str`          | **required**                                 | HF model ID or local path. Passed verbatim to `vllm serve`; must resolve to a local directory or an offline Hugging Face model in `HF_HOME`. |                                                                   |
| **revision**                  | `str          \| null`                                       | `null`                                                                                                                                       | Git tag/commit for the model (if using HF).                       |
| **replicas**                  | `int`          | `1`                                          | How many *independent* vLLM clusters to launch (useful for A/B tests).                                                                       | |
| **gpus_per_replica**          | `int`          | `4`                                          | How many GPUs should the replica use? This parameter will also be used to set `--tensor-parallel-size`| |
| **gpus\_per\_node**           | `int`          | `4`                                          | GPUs allocated on each worker node. It depends on the platform: our Slurm infrastructure used 4 GPUs nodes, but yours may have 8.                                                                                                          |                                                                   |
| **nodes**                     | `int`          | `math.ceil(replicas / replicas_per_node)` or `math.ceil((replicas * gpus_per_replica) / gpus_per_node)` for multi-gpu multi-node clusters                                          | Worker nodes per replica (one vLLM server per node).                                                                                         |                                                                   |
| **cpus\_per\_task**           | `int`          | `32 // replicas_per_node` or `32` for multi-gpu multi-node clusters                                   | vCPUs reserved per SLURM task.                                                                                                               |
| **replicas\_per\_node**       | `int`          | `gpus_per_node // gpus_per_replica` if `gpus_per_replica` <= `gpus_per_node` else `None` | How many model instances can share the same node (you won't need to set this unless you want multiple replicas per GPU, e.g. 2 replicas for each gpu) |
| **image**               | `str          \| pathlib.Path`                               | `null`                                                                                   | Can be either the path to a Singularity Image to be used with a Slurm backend or a docker image, used with                                 |
| **args**                | `str`          | `""`                                         | Extra CLI flags passed verbatim to `python -m vllm.entrypoints.openai.api_server …`.                                                         |                                                                   |
| **port**                | `int`          | `8000`                                       | Port where each worker’s OpenAI-compatible API listens.                                                                                      |                                                                   |
| **home\_directory**           | `pathlib.Path` | value of `DOMYN_SWARM_HOME`                            | Root folder for swarm state (auto-generated inside CWD).                                                                                     |                                                                   |
| **env**                 |  `dict` | `null` | A yaml dict of key values that will be set as environment variables |
| **backend**                    | `BackendConfig` | *see below*                                  | Backend specific configurations, either Slurm or Lepton                                                             |                                                                   |

### Backend Configuration: `BackendConfig`

#### SlurmConfig

| Field                         | Type           | Default                                      | Purpose                                                                                                                                      |                                                                   |
| ----------------------------- | -------------- | -------------------------------------------- | -------------------------------------------------------------------------------------------------------------------------------------------- | ----------------------------------------------------------------- |
| **type** | `Literal["slurm"]` | "slurm" | Type of backend |
| **partition**                 | `str`          | `null`                           | SLURM partition to submit to.                                                                                                                |                                                                   |
| **account**                   | `str`          | `null`                               | SLURM account / charge code.                                                                                                                 |                                                                   |
| **qos** | `str` | `null` | SLURM qos where the cluster and load balancer jobs will be submitted |
| **requires_ray**              | `bool` | `null` | Set automatically to enforce the usage of Ray + vLLM for multi-node multi-gpu clusters |
| **ray\_port**                 | `int`          | `6379`                                       | Port for Ray’s GCS/head node inside each replica.                                                                                            |                                                                   |
| **ray\_dashboard\_port**      | `int`          | `8265`                                       | Ray dashboard (optional).                                                                                                                    |                                                                   |
| **venv\_path**                | `pathlib.Path \| null`                                       | `null`                                                                                                                                       | Virtual-env used by the *driver* process (not the containers).    |
| **time\_limit**               | `str`          | `"36:00:00"`                                 | Overall SLURM wall-clock limit for the allocation.                                                                                           |                                                                   |
| **exclude\_nodes**            | `str          \| null`                                       | `null`                                                                                                                                       | Nodes to exclude, e.g. `"node[001-004]"` (pass-through to SLURM). |
| **node\_list**                | `str          \| null`                                       | `null`                                                                                                                                       | Explicit node list, e.g. `"node[005-008]"`.                       |
| **log\_directory**            | `pathlib.Path \| null`                                       | `<home_directory>/logs`                                                                                                                      | Where SLURM stdout/stderr files are written.                      |
| **template\_path**            | `pathlib.Path` | *(auto-filled)*                              | Internal path of the Jinja2 SLURM script template; no need to modify.                                                                        |                                                                   |
| **nginx\_template\_path**     | `pathlib.Path` | *(auto-filled)*                              | Jinja2 template for the NGINX config. | |
| **mail_user**                 | `str` | `null` | Send Slurm END,FAIL signal notification about the resources deployed by domyn-swarm (job and cluster) | myemail@gmail.com |
| **endpoint**                  | `SlurmEndpointConfig` | `null` | |

#### SlurmEndpointConfig

| Field                  | Type  | Default      | Purpose                                                         |
| ---------------------- | ----- | ------------ | --------------------------------------------------------------- |
| **cpus\_per\_task**    | `int` | `32`          | vCPUs for the driver process (launches and monitors the swarm). |
| **mem**                | `str` | `"16GB"`     | Physical memory for the driver job.                             |
| **threads\_per\_core** | `int` | `1`          | SMT threads to request per physical core.                       |
| **wall\_time**         | `str` | `"24:00:00"` | SLURM time limit for the driver job.                            |
| **nginx\_image**       | `str \| pathlib.Path` | `null` | Path to a singularity image running NGINX as load balancer for the swarm.|
| **nginx_timeout**      | `str \| int` | "60s" | HTTP timeout for NGINX proxy requests to model replicas. |
| **port**           | `int` | `9000`       | External port exposed by the NGINX load balancer. |
| **poll_interval**  | `int` | `10` | Seconds between status checks while waiting for the load balancer to become ready. |


#### LeptonConfig

| Field          | Type                   | Default                  | Purpose                                                                                   |
| -------------- | ---------------------- | ------------------------ | ----------------------------------------------------------------------------------------- |
| `type`         | `Literal["lepton"]`    | *required*               | Discriminator to select the Lepton backend.                                               |
| `workspace_id` | `str`                  | *required*               | Lepton workspace identifier used for deployments and jobs.                                |
| `endpoint`     | `LeptonEndpointConfig` | `LeptonEndpointConfig()` | Serving endpoint configuration (image, shape, mounts, env, token secret).                 |
| `job`          | `LeptonJobConfig`      | `LeptonJobConfig()`      | Batch job configuration (image, shape, mounts, env).                                      |
| `env`          | `dict[str, str]`       | `{}`                     | Additional global environment variables applied to both endpoint and jobs where relevant. |

---


#### LeptonEndpointConfig

| Field                           | Type                | Default                     | Purpose                                                                                                 |
| ------------------------------- | ------------------- | --------------------------- | ------------------------------------------------------------------------------------------------------- |
| `image`                         | `str`               | `"vllm/vllm-openai:latest"` | Container image used to run the serving endpoint (vLLM‑compatible OpenAI server).                       |
| `allowed_dedicated_node_groups` | `list[str] \| None` | `None`                      | Optional constraint to one or more Lepton dedicated node groups for the endpoint.                       |
| `resource_shape`                | `str`               | `"gpu.8xh200"`              | Lepton resource shape for endpoint replicas (e.g., GPU type/count and memory).                          |
| `allowed_nodes`                 | `list[str]`         | `[]`                        | Optional list of specific nodes (within a node group) where the endpoint is allowed to run.             |
| `mounts`                        | `list[MountLike]`   | `_default_mounts()`         | Filesystem mounts injected into the endpoint container (validated to Lepton `Mount` if SDK is present). |
| `env`                           | `dict[str, str]`    | `{}`                        | Environment variables for the endpoint container.                                                       |
| `api_token_secret_name`         | `str \| None`       | `None`                      | Name of the Lepton secret that holds the API token exposed to jobs/clients.                             |

**Notes**

* A validator normalizes `mounts` to real Lepton `Mount` instances when the Lepton SDK is available; otherwise accepts dicts.

---

#### LeptonJobConfig

| Field                           | Type                | Default                          | Purpose                                                                                            |
| ------------------------------- | ------------------- | -------------------------------- | -------------------------------------------------------------------------------------------------- |
| `allowed_dedicated_node_groups` | `list[str] \| None` | `None`                           | Optional constraint to one or more Lepton dedicated node groups for batch jobs.                    |
| `image`                         | `str`               | `"igeniusai/domyn-swarm:latest"` | Container image used by Domyn‑Swarm driver jobs submitted to Lepton.                               |
| `resource_shape`                | `str`               | `"gpu.8xh200"`                   | Lepton resource shape for the batch job execution.                                                 |
| `allowed_nodes`                 | `list[str]`         | `[]`                             | Optional list of specific nodes where the job is allowed to run.                                   |
| `mounts`                        | `list[MountLike]`   | `_default_mounts()`              | Filesystem mounts injected into the job container (validated to Lepton `Mount` if SDK is present). |
| `env`                           | `dict[str, str]`    | `{}`                             | Environment variables for the job container.                                                       |

**Notes**

* Same mounts normalization behavior as the endpoint config.

---


**Terminology**

* **MountLike**: either a Lepton SDK `Mount` object (when SDK is installed) or a dict with the same fields; validated at runtime.
* **Resource shape**: Lepton preset describing accelerator type/count and other resources (e.g., `gpu.4xh200`).


---

*Tip:* Any field omitted from your YAML file inherits the default above, so you can keep configuration files minimal—only override what you need.

*Tip:* You can set some defaults for your specific environment by running `domyn-swarm init defaults`

---

## Environment variables

There is a variety of environment variables that you can set and will be picked up by `domyn-swarm` automatically

**Overview**
`Settings` centralizes configuration sourced from environment variables and optional `.env` files. By default it reads from:

* `.env` in the current working directory
* `~/.domyn_swarm/.env`

Environment variables use the prefix `DOMYN_SWARM_` (case-insensitive) **unless an explicit alias is defined** (see the table below). Values are parsed and validated via Pydantic.

| Name                    | Type                     | Purpose                                                              |
| ----------------------- | ------------------------ | -------------------------------------------------------------------- |
| `DOMYN_SWARM_LOG_LEVEL` | string                   | Global logging level (e.g., `DEBUG`, `INFO`, `WARNING`).             |
| `DOMYN_SWARM_HOME`      | path                     | Home/state directory for domyn‑swarm files (e.g., `~/.domyn_swarm`). |
| `DOMYN_SWARM_DEFAULTS`  | path (optional)          | Path to YAML with overridable defaults used by the defaults loader (e.g. `~/.domyn_swarm/defaults.yaml`).  |
| `API_TOKEN`             | secret string (optional) | API token to authenticate with the vLLM‑compatible server.           |
| `DOMYN_SWARM_MAIL_USER` | string (optional)        | Email address for Slurm job notifications.                           |
| `LEPTONAI_API_TOKEN`    | secret string (optional) | Token for Lepton API authentication.                                 |
| `LEPTON_WORKSPACE_ID`   | string (optional)        | Default Lepton workspace ID used for deployments/jobs.               |

## Python API (Programmatic usage)

> [!NOTE]
> This API is in constant evolution and you can expect breaking changes up to the final stable release

In the [examples](examples/) folder, you can see some examples of programmatic usage of `DomynLLMSwarm` by instantiating a custom implementation of SwarmJob and how to run it via CLI or in a custom script: [examples/scripts/custom_main.py](examples/scripts/custom_main.py).

### Define a custom job

```python
import random
from typing import Any, List, Tuple

import pandas as pd
from domyn_swarm.jobs import SwarmJob


class MyCustomSwarmJob(SwarmJob):
    """
    Example custom job using the new SwarmJob API.

    - Reads prompts from the `input_column_name` column (default: "messages")
    - Produces three output columns: completion, score, current_model
    - No checkpointing/I-O logic here: the runner handles that.
    """

    def __init__(
        self,
        *,
        endpoint: str | None = None,
        model: str = "",
        input_column_name: str = "messages",
        # We'll override outputs to three columns
        output_column_name: str | list[str] = "result",
        checkpoint_interval: int = 16,
        max_concurrency: int = 2,
        retries: int = 5,
        timeout: float = 600,
        **extra_kwargs: Any,
    ):
        # Initialize the base job (creates self.client, stores kwargs, etc.)
        super().__init__(
            endpoint=endpoint,
            model=model,
            input_column_name=input_column_name,
            output_column_name=output_column_name,
            checkpoint_interval=checkpoint_interval,
            max_concurrency=max_concurrency,
            retries=retries,
            timeout=timeout,
            **extra_kwargs,
        )
        # Our job returns 3 values per item
        self.output_column_name = ["completion", "score", "current_model"]

    async def transform_items(self, items: list[Any]) -> list[tuple[str, float, str]]:
        """
        Pure transform: items -> results (same order, same length).
        Each item here is expected to be a prompt string.

        Returns:
            List of tuples: (completion_text, random_score, model_tag)
        """
        # You can pass OpenAI params via job kwargs (e.g., temperature)
        temperature = float(self.kwargs.get("temperature", 0.7))

        results: list[tuple[str, float, str]] = []

        # Note: The executor calls this for single items via `_call_unit`,
        # but we support lists to keep the contract general.
        for prompt in items:
            # Async OpenAI client already configured to hit the swarm endpoint
            resp = await self.client.completions.create(
                model=self.model,
                prompt=prompt,
                **self.kwargs,  # forward any extra OpenAI parameters
            )
            completion_text = resp.choices[0].text or ""
            results.append(
                (
                    completion_text,
                    random.random(),                   # demo score
                    f"{self.model}_{temperature}",     # demo tag
                )
            )

        return results
```

### Run a custom job via CLI

```shell
PYTHONPATH=. domyn-swarm job submit examples.scripts.custom_job:MyCustomJob \
   --config examples/configs/deepseek_r1_distill.yaml \
   --input examples/data/completion.parquet \
   --output results/output.parquet \
   --job-kwargs '{"temperature": 0.2}'
```

### Use a custom job in a script (create a cluster and submit the job manually)

```python
from pathlib import Path
from domyn_swarm import DomynLLMSwarm, DomynLLMSwarmConfig
from examples.scripts.custom_job import MyCustomSwarmJob
from rich import print as rprint

config_path = Path("examples/configs/deepseek_r1_distill.yaml")
input_path = Path("examples/data/completion.parquet")
output_path = Path("results/output.parquet")
config = DomynLLMSwarmConfig.read(config_path)

# This will allocate the resources and then submit the job
with DomynLLMSwarm(cfg=config) as swarm:
    job = MyCustomSwarmJob(
            endpoint=swarm.endpoint,
            model=swarm.model,
            # 16 concurrent requests to the LLM
            max_concurrency=16,  
            # You can add custom keyword arguments, which you
            # can reference in you transform implementation by calling
            # self.kwargs
            temperature=0.2
    )
    rprint(job.to_kwargs())

    swarm.submit_job(job, input_path=input_path, output_path=output_path)
```

### Run a custom script

```shell
# Make sure the class you've implemented is on the path

# If you're using uv
PYTHONPATH=. uv run examples/scripts/custom_main.py

# or

PYTHONPATH=. python examples/scripts/custom_main.py
```

### Use in a slurm script to be submitted with sbatch

```slurm
#SBATCH various options

# You can either run the command directly
domyn-swarm job submit .....

# Or run a script which is using the programmatic API
python path/to/custom_script.py
```

You can find more examples in [examples/api](examples/api)

---

## Troubleshooting

* **`JSONDecodeError` in `--job-kwargs`**
  Quote your JSON properly in the shell (e.g. `'{"foo":1,"bar":2}'`).

* **Nginx “permission denied”**
  We bind-mount a writable `cache/` dir into `/var/cache/nginx`. Ensure your log directory is writable.

* **Checkpoint files**
  Look under `.checkpoints/` in your working directory. Delete or rename to reset progress.

* **Model not found**
 If you get an error like this `("Error code: 404 - {'object': 'error', 'message': 'The model ``deepseek-ai/DeepSeek-R1-Distill-Qwen-1.5B`` does not exist.', 'type': 'NotFoundError', 'param': None, 'code': 404}")`
 make sure you've downloaded the model locally so that vLLM can serve it. If the model is on HuggingFace, you can download it using `HF_HOME=$FAST/hf_shared_cache huggingface-cli download ORG/MODEL_NAME --repo-type model`, and you configure the hf_home value in the configuration file appropriately.

* **502 Bad Gateway Error**
  A possible reason why this happens is that the nginx http requests time out before one of the model replicas is able to return a response. In such a case, a possible fix is to increase the timeout time by including the following in your YAML config:
  ```yaml
  driver:
     nginx_timeout: "8h"
  ```

---

Happy swarming!<|MERGE_RESOLUTION|>--- conflicted
+++ resolved
@@ -76,13 +76,8 @@
    The default class is `ChatCompletionJob` (`domyn_swarm.jobs:ChatCompletionJob`), which you can find at [src/domyn_swarm/jobs.py](src/domyn_swarm/jobs.py)
 
 ```bash
-<<<<<<< HEAD
-   domyn-swarm submit job \
-    --name swarm_16803892.json \
-=======
    domyn-swarm job submit \
     --name my-swarm-name \
->>>>>>> f9a4cb93
     --job-kwargs '{"temperature":0.3,"checkpoint_interval":16,"max_concurrency":8,"retries":2}' \
     --input examples/data/chat_completion.parquet \
     --output results.parquet
@@ -202,11 +197,7 @@
 ```bash
 domyn-swarm job submit \
   my_module:CustomCompletionJob \
-<<<<<<< HEAD
-  --name my-beautiful-llm-swarm \
-=======
   --name my-swarm-name \
->>>>>>> f9a4cb93
   --job-kwargs '{"temperature":0.2,"checkpoint_interval":16}' \
   --input prompts.parquet \
   --output answers.parquet
@@ -232,13 +223,8 @@
 Free-form script on the head node:
 
 ```bash
-<<<<<<< HEAD
-domyn-swarm submit script \
-  --name my-beautiful-llm-swarm \
-=======
 domyn-swarm job submit-script \
   --name my-swarm-name \
->>>>>>> f9a4cb93
   path/to/script.py -- --foo 1 --bar 2
 ```
 
